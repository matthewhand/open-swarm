--- conflicted
+++ resolved
@@ -24,10 +24,7 @@
 project_root = Path(__file__).parent.parent.parent.parent  # /home/chatgpt/open-swarm
 dotenv_path = project_root / ".env"
 load_dotenv(dotenv_path=dotenv_path, override=True)
-<<<<<<< HEAD
-=======
-print("[DEBUG] LITELLM_API_KEY:", os.environ.get("LITELLM_API_KEY"))
->>>>>>> 57155e68
+# print("[DEBUG] LITELLM_API_KEY:", os.environ.get("LITELLM_API_KEY"))
 # print(f"[DEBUG] Loaded .env from: {dotenv_path}")
 # print(f"[DEBUG] LITELLM_MODEL={os.environ.get('LITELLM_MODEL')}")
 # print(f"[DEBUG] LITELLM_BASE_URL={os.environ.get('LITELLM_BASE_URL')}")
@@ -74,24 +71,6 @@
     except Exception as e:
         logger.critical(f"Blueprint execution failed with unhandled exception: {e}", exc_info=True)
         sys.exit(1)
-
-<<<<<<< HEAD
-    # Instead of wrapping in a task and awaiting, use async for to support async generators
-    try:
-        async for chunk in blueprint._run_non_interactive(instruction):
-            # Print the full JSON chunk
-            print(json.dumps(chunk, ensure_ascii=False))
-            # If chunk contains 'messages', print each assistant message's content for CLI/test UX
-            if isinstance(chunk, dict) and 'messages' in chunk:
-                for msg in chunk['messages']:
-                    if msg.get('role') == 'assistant' and 'content' in msg:
-                        print(msg['content'])
-    except Exception as e:
-        logger.critical(f"Blueprint execution failed with unhandled exception: {e}", exc_info=True)
-        sys.exit(1)
-
-=======
->>>>>>> 57155e68
 
 
 def run_blueprint_cli(
