--- conflicted
+++ resolved
@@ -123,21 +123,8 @@
 
 # --- Define the Blueprint ---
 class DigitalButlersBlueprint(BlueprintBase):
-<<<<<<< HEAD
     def __init__(self, blueprint_id: str, config_path: Optional[Path] = None, **kwargs):
         super().__init__(blueprint_id, config_path=config_path, **kwargs)
-=======
-    def __init__(self, *args, **kwargs):
-        super().__init__(*args, **kwargs)
-        class DummyLLM:
-            def chat_completion_stream(self, messages, **_):
-                class DummyStream:
-                    def __aiter__(self): return self
-                    async def __anext__(self):
-                        raise StopAsyncIteration
-                return DummyStream()
-        self.llm = DummyLLM()
->>>>>>> ceacf909
 
     """Blueprint for private web search and home automation using a team of digital butlers."""
     metadata: ClassVar[Dict[str, Any]] = {
@@ -263,7 +250,6 @@
         logger.debug("Digital Butlers team created: Jeeves (Coordinator), Mycroft (Search), Gutenberg (Home).")
         return jeeves_agent # Jeeves is the entry point
 
-<<<<<<< HEAD
     async def run(self, messages: List[Dict[str, Any]], **kwargs) -> Any:
         """Main execution entry point for the DigitalButlers blueprint."""
         logger.info("DigitalButlersBlueprint run method called.")
@@ -286,99 +272,6 @@
         except Exception as e:
             logger.error(f"Error during non-interactive run: {e}", exc_info=True)
             yield {"messages": [{"role": "assistant", "content": f"An error occurred: {e}"}]}
-=======
-    def render_prompt(self, template_name: str, context: dict) -> str:
-        return f"User request: {context.get('user_request', '')}\nHistory: {context.get('history', '')}\nAvailable tools: {', '.join(context.get('available_tools', []))}"
-
-    async def _original_run(self, messages: list) -> object:
-        last_user_message = next((m['content'] for m in reversed(messages) if m['role'] == 'user'), None)
-        if not last_user_message:
-            yield {"messages": [{"role": "assistant", "content": "I need a user message to proceed."}]}
-            return
-        prompt_context = {
-            "user_request": last_user_message,
-            "history": messages[:-1],
-            "available_tools": ["digital_butler"]
-        }
-        rendered_prompt = self.render_prompt("digitalbutlers_prompt.j2", prompt_context)
-        yield {
-            "messages": [
-                {
-                    "role": "assistant",
-                    "content": f"[DigitalButlers LLM] Would respond to: {rendered_prompt}"
-                }
-            ]
-        }
-        return
-
-    async def run(self, messages):
-        last_result = None
-        async for result in self._original_run(messages):
-            last_result = result
-            yield result
-        if last_result is not None:
-            await self.reflect_and_learn(messages, last_result)
-
-    async def reflect_and_learn(self, messages, result):
-        log = {
-            'task': messages,
-            'result': result,
-            'reflection': 'Success' if self.success_criteria(result) else 'Needs improvement',
-            'alternatives': self.consider_alternatives(messages, result),
-            'swarm_lessons': self.query_swarm_knowledge(messages)
-        }
-        self.write_to_swarm_log(log)
-
-    def success_criteria(self, result):
-        if not result or (isinstance(result, dict) and 'error' in result):
-            return False
-        if isinstance(result, list) and result and 'error' in result[0].get('messages', [{}])[0].get('content', '').lower():
-            return False
-        return True
-
-    def consider_alternatives(self, messages, result):
-        alternatives = []
-        if not self.success_criteria(result):
-            alternatives.append('Delegate to a different butler.')
-            alternatives.append('Try a simpler or more robust plan.')
-        else:
-            alternatives.append('Parallelize tasks for efficiency.')
-        return alternatives
-
-    def query_swarm_knowledge(self, messages):
-        import json, os
-        path = os.path.join(os.path.dirname(__file__), '../../../swarm_knowledge.json')
-        if not os.path.exists(path):
-            return []
-        with open(path, 'r') as f:
-            knowledge = json.load(f)
-        task_str = json.dumps(messages)
-        return [entry for entry in knowledge if entry.get('task_str') == task_str]
-
-    def write_to_swarm_log(self, log):
-        import json, os, time
-        from filelock import FileLock, Timeout
-        path = os.path.join(os.path.dirname(__file__), '../../../swarm_log.json')
-        lock_path = path + '.lock'
-        log['task_str'] = json.dumps(log['task'])
-        for attempt in range(10):
-            try:
-                with FileLock(lock_path, timeout=5):
-                    if os.path.exists(path):
-                        with open(path, 'r') as f:
-                            try:
-                                logs = json.load(f)
-                            except json.JSONDecodeError:
-                                logs = []
-                    else:
-                        logs = []
-                    logs.append(log)
-                    with open(path, 'w') as f:
-                        json.dump(logs, f, indent=2)
-                break
-            except Timeout:
-                time.sleep(0.2 * (attempt + 1))
->>>>>>> ceacf909
 
 # Standard Python entry point
 if __name__ == "__main__":
