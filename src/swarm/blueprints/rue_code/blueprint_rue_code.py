--- conflicted
+++ resolved
@@ -247,107 +247,6 @@
             "history": messages[:-1],
             "available_tools": ["rue_code"]
         }
-<<<<<<< HEAD
-
-        # 3. Call the LLM (using the base class's llm instance)
-        llm_messages = [{"role": "system", "content": rendered_prompt}] # Or construct differently based on template
-        # Add user message if not fully incorporated into the system prompt
-        # llm_messages.append({"role": "user", "content": last_user_message})
-
-        logger.info(f"Calling LLM profile '{self.llm_profile_name}' with tools.")
-        try:
-            # Use the configured LLM instance from the base class
-            response_stream = self.llm.chat_completion_stream(
-                messages=llm_messages,
-                tools=tools,
-                tool_choice="auto" # Let the model decide
-            )
-
-            # 4. Process the streaming response and handle tool calls
-            full_response_content = ""
-            tool_calls = []
-            async for chunk in response_stream:
-                delta = chunk.choices[0].delta
-                if delta.content:
-                    full_response_content += delta.content
-                    yield {"messages": [{"role": "assistant", "delta": {"content": delta.content}}]} # Yield content delta
-
-                if delta.tool_calls:
-                    # Accumulate tool call information from deltas
-                    for tc_delta in delta.tool_calls:
-                        if tc_delta.index >= len(tool_calls):
-                            # Start of a new tool call
-                            tool_calls.append({
-                                "id": tc_delta.id,
-                                "type": "function",
-                                "function": {"name": tc_delta.function.name, "arguments": tc_delta.function.arguments}
-                            })
-                        else:
-                            # Append arguments to existing tool call
-                            tool_calls[tc_delta.index]["function"]["arguments"] += tc_delta.function.arguments
-
-            logger.info("LLM response received.")
-            # If no tool calls, the final response is just the accumulated content
-            if not tool_calls and not full_response_content:
-                 logger.warning("LLM finished without content or tool calls.")
-                 yield {"messages": [{"role": "assistant", "content": "[No response content or tool call generated]"}]}
-
-
-            # 5. Execute tool calls if any were made
-            if tool_calls:
-                logger.info(f"Executing {len(tool_calls)} tool call(s)...")
-                tool_messages = [{"role": "assistant", "tool_calls": tool_calls}] # Message for next LLM call
-
-                for tool_call in tool_calls:
-                    function_name = tool_call["function"]["name"]
-                    tool_call_id = tool_call["id"]
-                    logger.debug(f"Processing tool call: {function_name} (ID: {tool_call_id})")
-
-                    if function_name in tool_map:
-                        try:
-                            arguments = json.loads(tool_call["function"]["arguments"])
-                            logger.debug(f"Arguments: {arguments}")
-                            tool_function = tool_map[function_name]
-                            # Execute the tool function (sync for now, consider async if tools are I/O bound)
-                            tool_output = tool_function(**arguments)
-                            logger.debug(f"Tool output: {tool_output[:200]}...") # Log truncated output
-                        except json.JSONDecodeError:
-                            logger.error(f"Failed to decode arguments for {function_name}: {tool_call['function']['arguments']}")
-                            tool_output = f"Error: Invalid arguments format for {function_name}."
-                        except Exception as e:
-                            logger.error(f"Error executing tool {function_name}: {e}", exc_info=True)
-                            tool_output = f"Error executing tool {function_name}: {e}"
-
-                        tool_messages.append({
-                            "tool_call_id": tool_call_id,
-                            "role": "tool",
-                            "name": function_name,
-                            "content": tool_output,
-                        })
-                    else:
-                        logger.warning(f"LLM requested unknown tool: {function_name}")
-                        tool_messages.append({
-                            "tool_call_id": tool_call_id,
-                            "role": "tool",
-                            "name": function_name,
-                            "content": f"Error: Tool '{function_name}' not found.",
-                        })
-
-                # 6. Send tool results back to LLM for final response
-                logger.info("Sending tool results back to LLM...")
-                final_response_stream = self.llm.chat_completion_stream(
-                    messages=llm_messages + tool_messages # Original messages + tool req + tool resp
-                )
-                async for final_chunk in final_response_stream:
-                     if final_chunk.choices[0].delta.content:
-                         yield {"messages": [{"role": "assistant", "delta": {"content": final_chunk.choices[0].delta.content}}]}
-
-        except Exception as e:
-            logger.error(f"Error during RueCodeBlueprint run: {e}", exc_info=True)
-            yield {"messages": [{"role": "assistant", "content": f"An error occurred: {e}"}]}
-
-        logger.info("RueCodeBlueprint run finished.")
-=======
         rendered_prompt = self.render_prompt("rue_code_prompt.j2", prompt_context)
         # Spinner demo: cycle through a few states, then fallback
         import asyncio
@@ -366,20 +265,6 @@
             params=prompt_context["user_request"]
         )}]}
         logger.info("RueCodeBlueprint run finished.")
-        return
-
-    def create_starting_agent(self, mcp_servers):
-        read_file_tool = PatchedFunctionTool(read_file_fileops, 'read_file')
-        write_file_tool = PatchedFunctionTool(write_file_fileops, 'write_file')
-        list_files_tool = PatchedFunctionTool(list_files_fileops, 'list_files')
-        execute_shell_command_tool = PatchedFunctionTool(execute_shell_command_fileops, 'execute_shell_command')
-        rue_agent = self.make_agent(
-            name="RueCodeAgent",
-            instructions="You are RueCodeAgent. You can use fileops tools (read_file, write_file, list_files, execute_shell_command) for any file or shell tasks.",
-            tools=[read_file_tool, write_file_tool, list_files_tool, execute_shell_command_tool],
-            mcp_servers=mcp_servers
-        )
-        return rue_agent
 
 if __name__ == "__main__":
     import asyncio
@@ -392,5 +277,4 @@
     async def run_and_print():
         async for response in blueprint.run(messages):
             print(json.dumps(response, indent=2))
-    asyncio.run(run_and_print())
->>>>>>> ceacf909
+    asyncio.run(run_and_print())