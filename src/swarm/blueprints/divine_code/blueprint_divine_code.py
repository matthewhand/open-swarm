--- conflicted
+++ resolved
@@ -164,19 +164,8 @@
 class DivineOpsBlueprint(BlueprintBase):
     def __init__(self, blueprint_id: str, config_path: Optional[Path] = None, **kwargs):
         super().__init__(blueprint_id, config_path=config_path, **kwargs)
-<<<<<<< HEAD
-=======
-        class DummyLLM:
-            def chat_completion_stream(self, messages, **_):
-                class DummyStream:
-                    def __aiter__(self): return self
-                    async def __anext__(self):
-                        raise StopAsyncIteration
-                return DummyStream()
-        self.llm = DummyLLM()
         # Use serious style for DivineOps
         self.ux = BlueprintUX(style="serious")
->>>>>>> ceacf909
 
     """ Divine Ops: Streamlined Software Dev & Sysadmin Team Blueprint using openai-agents """
     metadata: ClassVar[Dict[str, Any]] = {
@@ -292,7 +281,6 @@
         logger.debug("Divine Ops Team (Zeus & Pantheon) created successfully. Zeus is starting agent.")
         return zeus_agent
 
-<<<<<<< HEAD
     async def run(self, messages: List[Dict[str, Any]], **kwargs) -> Any:
         """Main execution entry point for the DivineOps blueprint."""
         logger.info("DivineOpsBlueprint run method called.")
@@ -300,41 +288,6 @@
         async for chunk in self._run_non_interactive(instruction, **kwargs):
             yield chunk
         logger.info("DivineOpsBlueprint run method finished.")
-=======
-    def render_prompt(self, template_name: str, context: dict) -> str:
-        return f"User request: {context.get('user_request', '')}\nHistory: {context.get('history', '')}\nAvailable tools: {', '.join(context.get('available_tools', []))}"
-
-    async def run(self, messages: List[Dict[str, Any]], **kwargs) -> Any:
-        """Main execution entry point for the DivineOps blueprint."""
-        logger.info("DivineOpsBlueprint run method called.")
-        last_user_message = next((m['content'] for m in reversed(messages) if m['role'] == 'user'), None)
-        if not last_user_message:
-            yield {"messages": [{"role": "assistant", "content": self.ux.box("Error", "I need a user message to proceed.")}]}
-            return
-        prompt_context = {
-            "user_request": last_user_message,
-            "history": messages[:-1],
-            "available_tools": ["divine_code"]
-        }
-        rendered_prompt = self.render_prompt("divine_code_prompt.j2", prompt_context)
-        import asyncio
-        for i in range(4):
-            yield {"messages": [{"role": "assistant", "content": self.ux.box("DivineOps", self.ux.spinner(i), summary="Preparing to process", params=prompt_context["user_request"])}]}
-            await asyncio.sleep(0.2)
-        yield {"messages": [{"role": "assistant", "content": self.ux.box("DivineOps", self.ux.spinner(0, taking_long=True), summary="Still working", params=prompt_context["user_request"])}]}
-        # Simulate code vs semantic search distinction
-        code_results = ["def divine(): ...", "def ops(): ..."]
-        semantic_results = ["This function orchestrates SDLC.", "This function demonstrates self-healing."]
-        yield {"messages": [{"role": "assistant", "content": self.ux.box(
-            "DivineOps Results",
-            self.ux.code_vs_semantic("code", code_results) + "\n" + self.ux.code_vs_semantic("semantic", semantic_results),
-            summary=self.ux.summary("Analyzed codebase", 4, prompt_context["user_request"]),
-            result_count=4,
-            params=prompt_context["user_request"]
-        )}]}
-        logger.info("DivineOpsBlueprint run finished.")
-        return
->>>>>>> ceacf909
 
     async def _run_non_interactive(self, instruction: str, **kwargs) -> Any:
         logger.info(f"Running DivineOps non-interactively with instruction: '{instruction[:100]}...'")
