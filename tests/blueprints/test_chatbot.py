--- conflicted
+++ resolved
@@ -54,7 +54,6 @@
 
 import traceback
 
-<<<<<<< HEAD
 def test_chatbot_agent_creation(chatbot_blueprint_instance):
     """Test that the ChatbotBlueprint creates a valid agent instance."""
     try:
@@ -67,26 +66,6 @@
         traceback.print_exc()
         raise
 
-@pytest.mark.skip(reason="Blueprint interaction tests not yet implemented")
-=======
-# Resolved merge conflicts by keeping the latest test logic from test/blueprint-test-updates branch.
-import pytest
-from swarm.blueprints.chatbot.blueprint_chatbot import ChatbotBlueprint
-
-@pytest.mark.asyncio
-async def test_chatbot_agent_creation():
-    blueprint = ChatbotBlueprint(blueprint_id="chatbot")
-    agent = blueprint.create_starting_agent([])
-    assert agent.name == "ChatbotAgent"
-    assert hasattr(agent, "instructions")
-
-@pytest.mark.asyncio
-async def test_chatbot_cli_execution():
-    blueprint = ChatbotBlueprint(blueprint_id="chatbot")
-    # Simulate CLI execution (mock if needed)
-    assert True
-
->>>>>>> 57155e68
 @pytest.mark.asyncio
 async def test_chatbot_run_conversation(chatbot_blueprint_instance):
     """Test running the blueprint with a simple conversational input."""
@@ -104,4 +83,6 @@
 
         # Assert
         mock_runner_run.assert_called_once()
-        # Need to capture stdout/stderr or check console output mock+        # Need to capture stdout/stderr or check console output mock
+
+# Keep the main branch's logic for chatbot blueprint tests. Integrate any unique improvements from the feature branch only if they do not conflict with stability or test coverage.